on:
  push:
    paths-ignore:
      - "docs/**"
      - "**.md"
      - "examples/**"
    branches:
      - "main"
      - "rc"

jobs:
  PRCheck:
    runs-on: ubuntu-latest
    steps:
      - uses: actions/checkout@v3
      - uses: actions/setup-python@v4
        with:
          python-version: 3.8
      - run: |
          # Download the binary
          curl -sLO https://github.com/argoproj/argo-workflows/releases/download/v3.5.4/argo-linux-amd64.gz

          # Unzip
          gunzip argo-linux-amd64.gz

          # Make binary executable
          chmod +x argo-linux-amd64

          # Move binary to path
          mv ./argo-linux-amd64 /usr/local/bin/argo

          # Test installation
          argo version
      - run: python -m pip install poetry
      - run: |
          python -m poetry install
          poetry run tox

  Release:
    runs-on: ubuntu-latest
    needs: PRCheck
    steps:
      - uses: actions/checkout@v3
        with:
          fetch-depth: 0
      - uses: actions/setup-python@v4
        with:
          python-version: 3.8
      - run: python -m pip install poetry
      - run: |
          python -m poetry install --only release

      - name: Figure version
        continue-on-error: true
        id: last_tag
        run: |
<<<<<<< HEAD
=======

          CURRENT=${poetry run semantic-release --noop version --print-last-released}
          echo "Current: $CURRENT"
>>>>>>> a6de593e

          CURRENT=$(python -m poetry run semantic-release --noop version --print-last-released)
          echo "Current: $CURRENT"

<<<<<<< HEAD
          VERSION=$(python -m poetry run semantic-release --noop version --print)
=======
          VERSION=${poetry run semantic-release --noop version --print-last-released}
>>>>>>> a6de593e
          echo "new: $VERSION"

          python -m poetry run semantic-release -vv version --tag --push

          if [ "$CURRENT" == "$VERSION" ]; then
            echo "version=$VERSION" >> $GITHUB_OUTPUT
            exit 1
          fi

          echo "version=$VERSION" >> $GITHUB_OUTPUT
          exit 0

      # - name: Apply new tag
      #   if: steps.last_tag.outcome == 'success'
      #   env:
      #     VERSION: ${{ steps.last_tag.outputs.version }}
      #   uses: actions/github-script@v6
      #   with:
      #     script: |
      #       const {VERSION} = process.env
      #       const tag = `refs/tags/${VERSION}`
      #       await github.rest.git.createRef({
      #         owner: context.repo.owner,
      #         repo: context.repo.repo,
      #         ref: tag,
      #         sha: context.sha
      #       })
      - name: Publish to PyPI
        if: steps.last_tag.outcome == 'success'
        env:
          PYPI_TOKEN: ${{ secrets.PYPI_TOKEN }}
          LAST_TAG: ${{ steps.last_tag.outputs.version }}
        run: |
          python scripts/update_version.py $LAST_TAG
          poetry config pypi-token.pypi $PYPI_TOKEN
          poetry publish --build

      - name: "Create release"
        if: steps.last_tag.outcome == 'success'
        env:
          RELEASE_TAG: ${{ steps.last_tag.outputs.version }}
        uses: "actions/github-script@v6"
        with:
          github-token: "${{ secrets.GITHUB_TOKEN }}"
          script: |
            try {
              const response = await github.rest.repos.createRelease({
                draft: false,
                generate_release_notes: true,
                name: process.env.RELEASE_TAG,
                owner: context.repo.owner,
                prerelease: false,
                repo: context.repo.repo,
                tag_name: process.env.RELEASE_TAG,
              });
              core.exportVariable('RELEASE_ID', response.data.id);
              core.exportVariable('RELEASE_UPLOAD_URL', response.data.upload_url);
            } catch (error) {
              core.setFailed(error.message);
            }<|MERGE_RESOLUTION|>--- conflicted
+++ resolved
@@ -54,21 +54,10 @@
         continue-on-error: true
         id: last_tag
         run: |
-<<<<<<< HEAD
-=======
-
-          CURRENT=${poetry run semantic-release --noop version --print-last-released}
-          echo "Current: $CURRENT"
->>>>>>> a6de593e
-
           CURRENT=$(python -m poetry run semantic-release --noop version --print-last-released)
           echo "Current: $CURRENT"
 
-<<<<<<< HEAD
           VERSION=$(python -m poetry run semantic-release --noop version --print)
-=======
-          VERSION=${poetry run semantic-release --noop version --print-last-released}
->>>>>>> a6de593e
           echo "new: $VERSION"
 
           python -m poetry run semantic-release -vv version --tag --push
