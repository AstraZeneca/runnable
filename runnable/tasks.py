--- conflicted
+++ resolved
@@ -656,7 +656,6 @@
 
                     ploomber_optional_args = self.optional_ploomber_args
 
-<<<<<<< HEAD
                     kwds = {
                         "input_path": self.command,
                         "output_path": notebook_output_path,
@@ -665,14 +664,6 @@
                         "progress_bar": False,
                     }
                     kwds.update(ploomber_optional_args)
-=======
-                current_context = context.get_run_context()
-                if current_context is None:
-                    raise RuntimeError(
-                        "No run context available for catalog operations"
-                    )
-                current_context.catalog.put(name=notebook_output_path)
->>>>>>> 5cea56b5
 
                     with redirect_output(console=task_console) as (
                         buffer,
@@ -680,7 +671,12 @@
                     ):
                         pm.execute_notebook(**kwds)
 
-                    context.run_context.catalog.put(name=notebook_output_path)
+                    current_context = context.get_run_context()
+                    if current_context is None:
+                        raise RuntimeError(
+                            "No run context available for catalog operations"
+                        )
+                    current_context.catalog.put(name=notebook_output_path)
 
                     client = PloomberClient.from_path(path=notebook_output_path)
                     namespace = client.get_namespace()
