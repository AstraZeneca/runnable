site_name: runnable
site_description: "Pipelines made easy"
strict: false
<<<<<<< HEAD
repo_url: https://github.com/vijayvammi/runnable
=======
repo_url: https://github.com/AstraZeneca/runnable
>>>>>>> 609a1b15

# TODO: Set up versioning

docs_dir: "docs"
theme:
  logo: assets/sport.png
  favicon: assets/sport.png
  name: material
  font:
    code: Roboto Mono
    text: Roboto
  shortcuts:
    help: 191 # ?
    next: 78 # n
    previous: 80 # p
    search: 83 # s
  palette:
    - scheme: default
      primary: amber
      accent: red
      toggle:
        icon: material/lightbulb-outline
        name: Switch to dark mode
    - scheme: slate
      primary: amber
      accent: red
      toggle:
        icon: material/lightbulb
        name: Switch to light mode
  features:
    - content.code.copy
    - content.code.annotate
    - content.tabs.link
    - header.autohide
    - navigation.top
    - toc.follow
    - toc.integrate
    - search.suggest
    - navigation.tabs
    - navigation.tabs.sticky
    - navigation.sections
    - navigation.expand
    - navigation.instant
    - navigation.instant.progress
    - navigation.tracking
    - navigation.footer
    # - navigation.indexes

# Extensions
markdown_extensions:
  - mkdocs-click
  - admonition
  - def_list
  - attr_list
  - md_in_html
  - pymdownx.details
  - footnotes
  - tables
  - pymdownx.tasklist:
      custom_checkbox: true
  - pymdownx.tabbed:
      alternate_style: true
  - pymdownx.snippets:
      base_path: "."
      dedent_subsections: true
  - pymdownx.inlinehilite
  - pymdownx.highlight:
      anchor_linenums: true
      line_spans: __span
      pygments_lang_class: true
  - pymdownx.superfences:
      custom_fences:
        - name: mermaid
          class: mermaid
          format: !!python/name:pymdownx.superfences.fence_code_format
  - pymdownx.caret
  - pymdownx.mark
  - pymdownx.tilde
  - pymdownx.emoji:
      emoji_index: !!python/name:material.extensions.emoji.twemoji
      emoji_generator: !!python/name:material.extensions.emoji.to_svg
  - toc:
      permalink: true
      separator: "_"
      toc_depth: 2

plugins:
  - search
  - section-index
  - mkdocstrings:
      enabled: !ENV [ENABLE_MKDOCSTRINGS, true]
      default_handler: python
      handlers:
        python:
          options:
            show_source: false
            docstring_section_style: list
            allow_inspection: false
            show_signature_annotations: true
            separate_signature: true

# extra_javascript:
#   - https://unpkg.com/mermaid@9.2/dist/mermaid.min.js

extra_css:
  - css/extra.css

nav:
  - "runnable":
      - "Introduction": "index.md"
      - "Usage": "usage.md"
      # - "Example":
      #     - "Pipeline Definition": "example/example.md"
      #     - "Steps": "example/steps.md"
      #     - "Flow of data": "example/dataflow.md"
      #     - "Reproducibility": "example/reproducibility.md"
      #     - "Experiment tracking": "example/experiment-tracking.md"
      #     - "Secrets": "example/secrets.md"
      #     - "Retry failures": "example/retry-after-failure.md"
      - "Why runnable?": "why-runnable.md"
  - "Define pipeline":
      - "tl;dr": "concepts/the-big-picture.md"
      - "Pipeline": "concepts/pipeline.md"
      # - "Executor": "concepts/executor.md"
      #- "Parameters": "concepts/parameters.md"
      - "Catalog": "concepts/catalog.md"
      # - "Experiment tracking": "concepts/experiment-tracking.md"
      - "Secrets": "concepts/secrets.md"
      - "Nodes":
          - "Stub": "concepts/stub.md"
          - "Task": "concepts/task.md"
          - "Parallel": "concepts/parallel.md"
          - "Map": "concepts/map.md"
          - "Nesting": "concepts/nesting.md"
      - "Reproducibility": "concepts/run-log.md"
  - "Run pipeline":
      - "Overview": "configurations/overview.md"
      - "Executor":
          - "local": "configurations/executors/local.md"
          - "mocked": "configurations/executors/mocked.md"
          - "retry": "configurations/executors/mocked.md"
          - "local-container": "configurations/executors/local-container.md"
          - "argo workflows": "configurations/executors/argo.md"
          - "container environments": "configurations/executors/container-environments.md"
      - "Run log": "configurations/run-log.md"
      - "Catalog": "configurations/catalog.md"
      - "Secrets": "configurations/secrets.md"
      # - "Experiment tracking": "configurations/experiment-tracking.md"
  - "Python SDK": "sdk.md"
<<<<<<< HEAD
  - "Extensions": "extensions.md"
=======
>>>>>>> 609a1b15
  # - "Roadmap": "roadmap.md"<|MERGE_RESOLUTION|>--- conflicted
+++ resolved
@@ -1,11 +1,8 @@
 site_name: runnable
 site_description: "Pipelines made easy"
 strict: false
-<<<<<<< HEAD
-repo_url: https://github.com/vijayvammi/runnable
-=======
 repo_url: https://github.com/AstraZeneca/runnable
->>>>>>> 609a1b15
+
 
 # TODO: Set up versioning
 
@@ -155,8 +152,4 @@
       - "Secrets": "configurations/secrets.md"
       # - "Experiment tracking": "configurations/experiment-tracking.md"
   - "Python SDK": "sdk.md"
-<<<<<<< HEAD
-  - "Extensions": "extensions.md"
-=======
->>>>>>> 609a1b15
   # - "Roadmap": "roadmap.md"